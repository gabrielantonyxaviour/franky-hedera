--- conflicted
+++ resolved
@@ -33,8 +33,8 @@
   const subname = searchParams.get("subname");
 
   try {
-    const supabase = await getSupabaseClient()
-    
+    const supabase = await getSupabaseClient();
+
     if (subname) {
       console.log(`Fetching agent by subname: ${subname}`);
       // Get agent by subname
@@ -174,11 +174,7 @@
 
     return NextResponse.json(transformAgentData(data));
   } catch (error) {
-<<<<<<< HEAD
     console.error("Error in POST /api/db/agents:", error);
-=======
-    console.error('Error creating agent:', error)
->>>>>>> fed035b3
     if (error instanceof Error) {
       return NextResponse.json({ error: error.message }, { status: 500 });
     }
