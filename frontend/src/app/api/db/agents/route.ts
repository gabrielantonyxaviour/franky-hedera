--- conflicted
+++ resolved
@@ -1,12 +1,5 @@
-<<<<<<< HEAD
-import { createRouteHandlerClient } from '@supabase/auth-helpers-nextjs'
-import { createClient } from '@supabase/supabase-js'
-import { cookies } from 'next/headers'
-import { NextResponse } from 'next/server'
-=======
 import { supabase } from "@/lib/supabase";
 import { NextResponse } from "next/server";
->>>>>>> 6247108c
 
 export interface Agent {
   id: string;
@@ -30,27 +23,12 @@
   created_at: string;
 }
 
-// Helper function to get Supabase client
-async function getSupabaseClient() {
-  const cookieStore = cookies()
-  return createRouteHandlerClient({ 
-    cookies: () => cookieStore 
-  })
-}
-
 // GET /api/db/agents - Get all agents
 export async function GET(request: Request) {
-<<<<<<< HEAD
-  const { searchParams } = new URL(request.url)
-  const address = searchParams.get('address')
-  const subname = searchParams.get('subname')
-  
-=======
   const { searchParams } = new URL(request.url);
   const address = searchParams.get("address");
   const subname = searchParams.get("subname");
 
->>>>>>> 6247108c
   try {
     const supabase = await getSupabaseClient()
     
@@ -104,26 +82,7 @@
 // POST /api/db/agents - Create new agent record
 export async function POST(request: Request) {
   try {
-<<<<<<< HEAD
-    const supabase = await getSupabaseClient()
-    
-    // First, check if we need to enable service role for admin-level access
-    let serviceRoleClient;
-    if (process.env.NEXT_PUBLIC_SUPABASE_URL && process.env.SUPABASE_SERVICE_ROLE_KEY) {
-      // Create a direct Supabase client with service role to bypass RLS
-      serviceRoleClient = createClient(
-        process.env.NEXT_PUBLIC_SUPABASE_URL,
-        process.env.SUPABASE_SERVICE_ROLE_KEY
-      );
-    }
-    
-    // Determine which client to use (service role or standard)
-    const client = serviceRoleClient || supabase;
-    
-    const json = await request.json()
-=======
     const json = await request.json();
->>>>>>> 6247108c
     const {
       name,
       subname,
@@ -142,74 +101,6 @@
       is_public,
       tools,
       tx_hash,
-<<<<<<< HEAD
-      metadata_url
-    } = json
-
-    // Prepare the agent data
-    const agentData = {
-      name,
-      subname: subname?.toLowerCase() || '',
-      description: description || '',
-      personality: personality || '',
-      scenario: scenario || '',
-      first_mes: first_mes || '',
-      mes_example: mes_example || '',
-      creator_comment: creator_comment || '',
-      tags: tags || [],
-      talkativeness: talkativeness || 0.5,
-      is_favorite: is_favorite || false,
-      device_address: device_address?.toLowerCase() || '',
-      owner_address: owner_address?.toLowerCase() || '',
-      per_api_call_fee: per_api_call_fee || '0',
-      is_public: is_public || false,
-      tools: tools || [],
-      tx_hash: tx_hash || '',
-      metadata_url: metadata_url || '',
-      created_at: new Date().toISOString()
-    }
-
-    // If you have RLS policies, we might need to use rpc functions or direct SQL instead
-    // Option 1: Try the normal insert first
-    let result;
-    try {
-      const { data, error } = await client
-        .from('agents')
-        .insert([agentData])
-        .select()
-        .single()
-
-      if (error) throw error
-      result = data;
-    } catch (insertError) {
-      console.log("Insert error with standard approach:", insertError);
-      
-      // Option 2: Try using a stored procedure if available
-      try {
-        const { data, error } = await client.rpc('create_agent', agentData);
-        if (error) throw error;
-        result = data;
-      } catch (rpcError) {
-        console.log("RPC error:", rpcError);
-        
-        // Option 3: Fall back to database level bypassing if authorized
-        if (serviceRoleClient) {
-          const { data, error } = await serviceRoleClient
-            .from('agents')
-            .insert([agentData])
-            .select()
-            .single();
-            
-          if (error) throw error;
-          result = data;
-        } else {
-          throw new Error("Cannot bypass RLS policies - service role key not available");
-        }
-      }
-    }
-
-    return NextResponse.json(transformAgentData(result))
-=======
     } = json;
 
     const { data, error } = await supabase
@@ -240,7 +131,6 @@
       .single();
 
     if (error) throw error;
->>>>>>> 6247108c
 
     return NextResponse.json(transformAgentData(data));
   } catch (error) {
